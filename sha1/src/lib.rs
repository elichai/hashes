//! An implementation of the [SHA-1][1] cryptographic hash algorithm.
//!
//! # Usage
//!
//! ```rust
//! use hex_literal::hex;
//! use sha1::{Sha1, Digest};
//!
//! // create a Sha1 object
//! let mut hasher = Sha1::new();
//!
//! // process input message
//! hasher.update(b"hello world");
//!
//! // acquire hash digest in the form of GenericArray,
//! // which in this case is equivalent to [u8; 20]
//! let result = hasher.finalize();
//! assert_eq!(result[..], hex!("2aae6c35c94fcfb415dbe95f408b9ce91ee846ed"));
//! ```
//!
//! Also see [RustCrypto/hashes][2] readme.
//!
//! [1]: https://en.wikipedia.org/wiki/SHA-1
//! [2]: https://github.com/RustCrypto/hashes

#![no_std]
#![cfg_attr(docsrs, feature(doc_cfg))]
#![doc(
    html_logo_url = "https://raw.githubusercontent.com/RustCrypto/meta/master/logo.svg",
    html_favicon_url = "https://raw.githubusercontent.com/RustCrypto/meta/master/logo.svg"
)]
#![warn(missing_docs, rust_2018_idioms)]

pub use digest::{self, Digest};

use core::{fmt, slice::from_ref};
use digest::{
    block_buffer::BlockBuffer,
    core_api::{AlgorithmName, CoreWrapper, FixedOutputCore, UpdateCore},
    generic_array::{
        typenum::{Unsigned, U20, U64},
        GenericArray,
    },
    Reset,
};

mod compress;

<<<<<<< HEAD
use compress::compress;
=======
#[cfg(feature = "compress")]
pub use crate::compress::compress;
#[cfg(not(feature = "compress"))]
use crate::compress::compress;
use crate::consts::{H, STATE_LEN};
use block_buffer::BlockBuffer;
use digest::consts::{U20, U64};
pub use digest::{self, Digest};
use digest::{BlockInput, FixedOutputDirty, Reset, Update};
>>>>>>> c389db3f

type BlockSize = U64;
type Block = GenericArray<u8, BlockSize>;

const BLOCK_SIZE: usize = BlockSize::USIZE;
const STATE_LEN: usize = 5;

/// Core SHA-1 hasher state.
#[derive(Clone)]
pub struct Sha1Core {
    h: [u32; STATE_LEN],
    block_len: u64,
}

impl UpdateCore for Sha1Core {
    type BlockSize = BlockSize;
    type Buffer = BlockBuffer<BlockSize>;

    fn update_blocks(&mut self, blocks: &[Block]) {
        self.block_len += blocks.len() as u64;
        compress(&mut self.h, convert(blocks));
    }
}

impl FixedOutputCore for Sha1Core {
    type OutputSize = U20;

    #[inline]
    fn finalize_fixed_core(
        &mut self,
        buffer: &mut BlockBuffer<Self::BlockSize>,
        out: &mut GenericArray<u8, Self::OutputSize>,
    ) {
        let bs = BLOCK_SIZE as u64;
        let bit_len = 8 * (buffer.get_pos() as u64 + bs * self.block_len);

        let mut h = self.h;
        buffer.len64_padding_be(bit_len, |b| compress(&mut h, convert(from_ref(b))));
        for (chunk, v) in out.chunks_exact_mut(4).zip(h.iter()) {
            chunk.copy_from_slice(&v.to_be_bytes());
        }
    }
}

impl Default for Sha1Core {
    #[inline]
    fn default() -> Self {
        Self {
            h: [0x67452301, 0xEFCDAB89, 0x98BADCFE, 0x10325476, 0xC3D2E1F0],
            block_len: 0,
        }
    }
}

impl Reset for Sha1Core {
    #[inline]
    fn reset(&mut self) {
        *self = Default::default();
    }
}

impl AlgorithmName for Sha1Core {
    fn write_alg_name(f: &mut fmt::Formatter<'_>) -> fmt::Result {
        f.write_str("Sha1")
    }
}

impl fmt::Debug for Sha1Core {
    fn fmt(&self, f: &mut fmt::Formatter<'_>) -> fmt::Result {
        f.write_str("Sha1Core { ... }")
    }
}

/// SHA-1 hasher state.
pub type Sha1 = CoreWrapper<Sha1Core>;

#[inline(always)]
fn convert(blocks: &[Block]) -> &[[u8; BLOCK_SIZE]] {
    // SAFETY: GenericArray<u8, U64> and [u8; 64] have
    // exactly the same memory layout
    let p = blocks.as_ptr() as *const [u8; BLOCK_SIZE];
    unsafe { core::slice::from_raw_parts(p, blocks.len()) }
}<|MERGE_RESOLUTION|>--- conflicted
+++ resolved
@@ -46,19 +46,10 @@
 
 mod compress;
 
-<<<<<<< HEAD
+#[cfg(feature = "compress")]
+pub use compress::compress;
+#[cfg(not(feature = "compress"))]
 use compress::compress;
-=======
-#[cfg(feature = "compress")]
-pub use crate::compress::compress;
-#[cfg(not(feature = "compress"))]
-use crate::compress::compress;
-use crate::consts::{H, STATE_LEN};
-use block_buffer::BlockBuffer;
-use digest::consts::{U20, U64};
-pub use digest::{self, Digest};
-use digest::{BlockInput, FixedOutputDirty, Reset, Update};
->>>>>>> c389db3f
 
 type BlockSize = U64;
 type Block = GenericArray<u8, BlockSize>;
@@ -79,7 +70,7 @@
 
     fn update_blocks(&mut self, blocks: &[Block]) {
         self.block_len += blocks.len() as u64;
-        compress(&mut self.h, convert(blocks));
+        compress(&mut self.h, blocks);
     }
 }
 
@@ -96,7 +87,7 @@
         let bit_len = 8 * (buffer.get_pos() as u64 + bs * self.block_len);
 
         let mut h = self.h;
-        buffer.len64_padding_be(bit_len, |b| compress(&mut h, convert(from_ref(b))));
+        buffer.len64_padding_be(bit_len, |b| compress(&mut h, from_ref(b)));
         for (chunk, v) in out.chunks_exact_mut(4).zip(h.iter()) {
             chunk.copy_from_slice(&v.to_be_bytes());
         }
@@ -133,12 +124,4 @@
 }
 
 /// SHA-1 hasher state.
-pub type Sha1 = CoreWrapper<Sha1Core>;
-
-#[inline(always)]
-fn convert(blocks: &[Block]) -> &[[u8; BLOCK_SIZE]] {
-    // SAFETY: GenericArray<u8, U64> and [u8; 64] have
-    // exactly the same memory layout
-    let p = blocks.as_ptr() as *const [u8; BLOCK_SIZE];
-    unsafe { core::slice::from_raw_parts(p, blocks.len()) }
-}+pub type Sha1 = CoreWrapper<Sha1Core>;