--- conflicted
+++ resolved
@@ -33,16 +33,9 @@
 default = ["std"]
 std = ["digest/std"]
 asm = ["sha1-asm", "libc"]
-<<<<<<< HEAD
-force-soft = [] # Force software implementation
-=======
 compress = [] # Expose compress function
 force-soft = [] # Force software implementation
 
-# DEPRECATED: use `asm` instead
-asm-aarch64 = ["asm"]
-
 [package.metadata.docs.rs]
 all-features = true
-rustdoc-args = ["--cfg", "docsrs"]
->>>>>>> c389db3f
+rustdoc-args = ["--cfg", "docsrs"]